# Copyright 2019 HTCondor Team, Computer Sciences Department,
# University of Wisconsin-Madison, WI.
#
# Licensed under the Apache License, Version 2.0 (the "License");
# you may not use this file except in compliance with the License.
# You may obtain a copy of the License at
#
#    http://www.apache.org/licenses/LICENSE-2.0
#
# Unless required by applicable law or agreed to in writing, software
# distributed under the License is distributed on an "AS IS" BASIS,
# WITHOUT WARRANTIES OR CONDITIONS OF ANY KIND, either express or implied.
# See the License for the specific language governing permissions and
# limitations under the License.

from typing import Union, Iterator, Iterable, Any
import logging

import abc
import dataclasses
import itertools

import classad

from . import utils

logger = logging.getLogger(__name__)
logger.setLevel(logging.DEBUG)


<<<<<<< HEAD
class Operator(utils.StrEnum):
=======

class Operator(StrEnum):
    """
    An enumeration of the possible ClassAd comparison operators.
    """

>>>>>>> dedc063f
    Equals = "=="
    NotEquals = "!="
    GreaterEquals = ">="
    LessEquals = "<="
    Greater = ">"
    Less = "<"
    Is = "=?="
    Isnt = "=!="


@dataclasses.dataclass(frozen=True)
class Comparison(utils.SlotPickleMixin):
    __slots__ = ("left", "operator", "right")

    left: str
    operator: Operator
    right: Union[str, int, float, classad.ExprTree]


def flatten(iterables):
    return itertools.chain.from_iterable(iterables)


<<<<<<< HEAD
class Constraint(abc.ABC, utils.SlotPickleMixin):
    __slots__ = ()
=======
class Constraint(abc.ABC):
    """An object that represents an HTCondor constraint expression."""
>>>>>>> dedc063f

    @abc.abstractmethod
    def __str__(self) -> str:
        raise NotImplementedError

    def reduce(self) -> "Constraint":
<<<<<<< HEAD
        # todo: https://en.wikipedia.org/wiki/Quine%E2%80%93McCluskey_algorithm
=======
        """Produce a possibly-simpler version of this constraint."""
>>>>>>> dedc063f
        return self

    @abc.abstractmethod
    def __len__(self) -> int:
        raise NotImplementedError

    @abc.abstractmethod
    def __iter__(self) -> Iterator["Constraint"]:
        raise NotImplementedError

    def __and__(self, other: "Constraint") -> "Constraint":
        return And(self, other)

    def __or__(self, other: "Constraint") -> "Constraint":
        return Or(self, other)

    def __invert__(self) -> "Constraint":
        return Not(self)

    def __eq__(self, other: Any) -> bool:
        return bool(isinstance(other, Constraint) and str(self) == str(other))

    def __hash__(self) -> int:
        return hash(str(self))


class BooleanConstraint(Constraint):
    __slots__ = ()

    def __iter__(self) -> Iterator["BooleanConstraint"]:
        yield self

    def __len__(self) -> int:
        return 1

    @abc.abstractmethod
    def __bool__(self) -> bool:
        raise NotImplementedError


class _true(BooleanConstraint):
    __slots__ = ()

    def __str__(self) -> str:
        return "true"

    def __bool__(self) -> bool:
        return True

    def __invert__(self) -> BooleanConstraint:
        return false


class _false(BooleanConstraint):
    __slots__ = ()

    def __str__(self) -> str:
        return "false"

    def __bool__(self) -> bool:
        return False

    def __invert__(self) -> BooleanConstraint:
        return true


# expose them as singletons
true = _true()
false = _false()


class MultiConstraint(Constraint):
    __slots__ = ("_constraints",)

    def __init__(self, *constraints: Union[Constraint, Iterable[Constraint]]):
        self._constraints = list(flatten(constraints))

    def __iter__(self) -> Iterator[Constraint]:
        yield from self._constraints

    def __len__(self) -> int:
        return len(self._constraints)

    def __contains__(self, item: Any) -> bool:
        return item in self._constraints

    def __repr__(self) -> str:
        return f'{self.__class__.__name__}({", ".join(repr(c) for c in self)}'

    def reduce(self) -> "Constraint":
        # unique-ify
        constraints = set(
            c.reduce() for c in self if not isinstance(c, BooleanConstraint)
        )

        # empty is true
        if len(constraints) == 0:
            return true
        elif len(constraints) == 1:
            return constraints.pop()
        else:
            return type(self)(constraints)


class And(MultiConstraint):
    __slots__ = ()

    def __str__(self) -> str:
        return " && ".join(f"({c})" for c in self)

    def reduce(self) -> Constraint:
        # AND false is always false
        if false in self:
            return false

        return super().reduce()


class Or(MultiConstraint):
    __slots__ = ()

    def __str__(self) -> str:
        return " || ".join(f"({c})" for c in self)

    def reduce(self) -> Constraint:
        # OR true is always true
        if true in self:
            return true

        return super().reduce()


class Not(Constraint):
    __slots__ = ("_constraint",)

    def __init__(self, constraint: Constraint):
        self._constraint = constraint

    def __iter__(self) -> Iterator[Constraint]:
        yield self

    def __len__(self) -> int:
        return 1

    def __str__(self) -> str:
        return f"!({self._constraint})"

    def reduce(self) -> "Constraint":
        if self._constraint is true:
            return false
        elif self._constraint is false:
            return true

        return super().reduce()


class ComparisonConstraint(Constraint):
    __slots__ = ("expr",)

    def __init__(
        self,
        key: str,
        operator: Operator,
        value: Union[int, float, str, classad.ExprTree],
    ):
        self.expr = Comparison(key, operator, value)

    def __iter__(self) -> Iterator[Constraint]:
        yield self

    def __len__(self) -> int:
        return 1

    def __str__(self) -> str:
        return f"{self.expr.left} {self.expr.operator} {self.expr.right}"

    def __repr__(self) -> str:
        return f"{self.__class__.__name__}({self.expr})"


class InCluster(ComparisonConstraint):
<<<<<<< HEAD
    __slots__ = ()
=======
    """A :class:`ComparisonConstraint` that targets a single ``ClusterID``."""
>>>>>>> dedc063f

    def __init__(self, clusterid: int):
        super().__init__(key="ClusterId", operator=Operator.Equals, value=clusterid)<|MERGE_RESOLUTION|>--- conflicted
+++ resolved
@@ -28,16 +28,10 @@
 logger.setLevel(logging.DEBUG)
 
 
-<<<<<<< HEAD
 class Operator(utils.StrEnum):
-=======
-
-class Operator(StrEnum):
     """
     An enumeration of the possible ClassAd comparison operators.
     """
-
->>>>>>> dedc063f
     Equals = "=="
     NotEquals = "!="
     GreaterEquals = ">="
@@ -61,24 +55,18 @@
     return itertools.chain.from_iterable(iterables)
 
 
-<<<<<<< HEAD
 class Constraint(abc.ABC, utils.SlotPickleMixin):
-    __slots__ = ()
-=======
-class Constraint(abc.ABC):
     """An object that represents an HTCondor constraint expression."""
->>>>>>> dedc063f
+
+    __slots__ = ()
 
     @abc.abstractmethod
     def __str__(self) -> str:
         raise NotImplementedError
 
     def reduce(self) -> "Constraint":
-<<<<<<< HEAD
+        """Produce a possibly-simpler version of this constraint."""
         # todo: https://en.wikipedia.org/wiki/Quine%E2%80%93McCluskey_algorithm
-=======
-        """Produce a possibly-simpler version of this constraint."""
->>>>>>> dedc063f
         return self
 
     @abc.abstractmethod
@@ -260,11 +248,9 @@
 
 
 class InCluster(ComparisonConstraint):
-<<<<<<< HEAD
-    __slots__ = ()
-=======
     """A :class:`ComparisonConstraint` that targets a single ``ClusterID``."""
->>>>>>> dedc063f
+
+    __slots__ = ()
 
     def __init__(self, clusterid: int):
         super().__init__(key="ClusterId", operator=Operator.Equals, value=clusterid)