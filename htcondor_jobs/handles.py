--- conflicted
+++ resolved
@@ -282,14 +282,12 @@
 
 
 class ClusterHandle(ConstraintHandle):
-<<<<<<< HEAD
-    __slots__ = ("clusterid", "clusterad", "_first_proc", "_num_procs", "_state")
-=======
     """
     A :class:`ConstraintHandle` that targets a single cluster of jobs,
     as produced by :func:`submit`.
     """
->>>>>>> dedc063f
+
+    __slots__ = ("clusterid", "clusterad", "_first_proc", "_num_procs", "_state")
 
     def __init__(
         self,
@@ -404,7 +402,6 @@
             pickle.dump(self, f, protocol=-1)
 
     @classmethod
-<<<<<<< HEAD
     def load(cls, path: Path) -> "ClusterHandle":
         """Load a :class:`ClusterHandle` from a file at `path` that was created by :method:`ClusterHandle.save`."""
         with path.open(mode="rb") as f:
@@ -420,13 +417,6 @@
             collector=self.collector,
             scheduler=self.scheduler,
         )
-=======
-    def from_submit_result(cls, result: htcondor.SubmitResult) -> "ClusterHandle":
-        """
-        Produce a :class:`ClusterHandle` from a :class:`htcondor.SubmitResult`.
-        """
-        return cls(clusterid=result.cluster(), clusterad=result.clusterad())
->>>>>>> dedc063f
 
     @classmethod
     def from_json(cls, json: dict):
