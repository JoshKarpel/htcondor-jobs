--- conflicted
+++ resolved
@@ -40,8 +40,6 @@
     collector: Optional[str] = None,
     scheduler: Optional[str] = None,
 ) -> handles.ClusterHandle:
-<<<<<<< HEAD
-=======
     """
     Submit a single cluster of jobs based on a submit description.
 
@@ -61,7 +59,6 @@
     handle : :class:`ClusterHandle`
         A handle pointing to the jobs that were submitted.
     """
->>>>>>> dedc063f
     with Transaction(collector=collector, scheduler=scheduler) as txn:
         handle = txn.submit(description, count, itemdata)
 
@@ -96,14 +93,11 @@
         count: Optional[int] = 1,
         itemdata: Optional[Iterable[T_ITEMDATA_ELEMENT]] = None,
     ) -> handles.ClusterHandle:
-<<<<<<< HEAD
-=======
         """
         Identical to :func:`submit`,
         except without the ``collector`` and ``scheduler`` arguments,
         which are instead given to the :class:`Transaction`.
         """
->>>>>>> dedc063f
         if any((self._schedd is None, self._txn is None)):
             raise exceptions.UninitializedTransaction(
                 "the transaction has not been initialized (use it as a context manager)"
